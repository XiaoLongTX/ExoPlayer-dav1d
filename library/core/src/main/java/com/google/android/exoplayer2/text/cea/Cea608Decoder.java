--- conflicted
+++ resolved
@@ -431,11 +431,9 @@
   }
 
   private void handleCtrl(byte cc1, byte cc2, boolean repeatedControlPossible) {
-<<<<<<< HEAD
+    
     incomingDataTargetChannel = getChannelBit(cc1);
 
-=======
->>>>>>> a6c1dbe1
     // Most control commands are sent twice in succession to ensure they are received properly. We
     // don't want to process duplicate commands, so if we see the same repeatable command twice in a
     // row then we ignore the second one.
