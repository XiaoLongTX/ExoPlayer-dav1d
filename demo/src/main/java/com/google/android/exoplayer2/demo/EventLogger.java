--- conflicted
+++ resolved
@@ -56,11 +56,7 @@
 /* package */ final class EventLogger implements ExoPlayer.EventListener,
     AudioRendererEventListener, VideoRendererEventListener, AdaptiveMediaSourceEventListener,
     ExtractorMediaSource.EventListener, StreamingDrmSessionManager.EventListener,
-<<<<<<< HEAD
-    MetadataRenderer.Output<List<Id3Frame>> {
-=======
-    TrackSelector.EventListener<MappedTrackInfo>, MetadataRenderer.Output {
->>>>>>> 8caaf0b5
+    MetadataRenderer.Output {
 
   private static final String TAG = "EventLogger";
   private static final int MAX_TIMELINE_ITEM_LINES = 3;
